--- conflicted
+++ resolved
@@ -598,42 +598,6 @@
         if training:
             # Synchronize input statistics across all devices and update the
             # underlying stacked tables specs in the feature specs.
-<<<<<<< HEAD
-            prev_stats = embedding_utils.get_stacked_table_stats(
-                self._config.feature_specs
-            )
-
-            # Take the maximum with existing stats.
-            stats = keras.tree.map_structure(max, prev_stats, stats)
-
-            # Flatten the stats so we can more efficiently transfer them
-            # between hosts.  We use jax.tree because we will later need to
-            # unflatten.
-            flat_stats, stats_treedef = jax.tree.flatten(stats)
-
-            # In the case of multiple local CPU devices per host, we need to
-            # replicate the stats to placate JAX collectives.
-            num_local_cpu_devices = jax.local_device_count("cpu")
-            tiled_stats = np.tile(
-                np.array(flat_stats, dtype=np.int32), (num_local_cpu_devices, 1)
-            )
-
-            # Aggregate variables across all processes/devices.
-            max_across_cpus = jax.pmap(
-                lambda x: jax.lax.pmax(  # type: ignore[no-untyped-call]
-                    x, "all_cpus"
-                ),
-                axis_name="all_cpus",
-                backend="cpu",
-            )
-            flat_stats = max_across_cpus(tiled_stats)[0].tolist()
-            stats = jax.tree.unflatten(stats_treedef, flat_stats)
-
-            # Update configuration and repeat preprocessing if stats changed.
-            if stats != prev_stats:
-                embedding_utils.update_stacked_table_stats(
-                    self._config.feature_specs, stats
-=======
 
             # Aggregate stats across all processes/devices via pmax.
             num_local_cpu_devices = jax.local_device_count("cpu")
@@ -671,7 +635,6 @@
             if changed:
                 embedding.update_preprocessing_parameters(
                     self._config.feature_specs, full_stats, num_sc_per_device
->>>>>>> 47ab13df
                 )
 
                 # Re-execute preprocessing with consistent input statistics.
